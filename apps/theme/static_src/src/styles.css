--- conflicted
+++ resolved
@@ -2,31 +2,6 @@
 @import "css/components.css";
 @import "css/utilities.css";
 
-<<<<<<< HEAD
 /***** custom css files here *****/
 @import "css/custom/forms.css";
-@import "css/custom/forms-custom.css";
-=======
-@layer base {
-	@font-face {
-	  font-family: TWKEverett;
-	  font-weight: 400;
-	  src: url(../../fonts/TWKEverett-Regular-web.woff2) format("woff2");
-	}
-	@font-face {
-	  font-family: TWKEverett;
-	  font-weight: 400;
-	  font-style: italic;
-	  src: url(../../fonts/TWKEverett-RegularItalic-web.woff2) format("woff2");
-	}
-	a {
-		@apply underline;
-	}
-	a:hover {
-		@apply no-underline;
-	}
-}
-
-@tailwind components;
-@tailwind utilities;
->>>>>>> e52e25c6
+@import "css/custom/forms-custom.css";