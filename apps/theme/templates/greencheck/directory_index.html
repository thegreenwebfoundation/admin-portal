--- conflicted
+++ resolved
@@ -3,6 +3,7 @@
 {% load static %}
 {% load widget_tweaks %}
 {% load tailwind_filters %}
+
 {% block content %}
     <div class="full-width bg-neutral-900 relative -top-6 md:-top-8">
         <section class="container mx-auto text-white pt-12 pb-8 px-2 sm:px-4 lg:pb-12">
@@ -34,90 +35,18 @@
         </section>
     </div>
 
-<<<<<<< HEAD
-    <section class="main-content container mx-auto">
+    <section class="main-content container mx-auto md:mb-8 mt-4 lg:mt-6">
         {% if not ordered_results %}
-            {% include "greencheck/partials/_no_directory_results.html" %}
+            {% include "greencheck/partials/no_directory_results.html" %}
         {% else %}
-            {% include "greencheck/partials/_directory_results.html" %}
+            {% include "greencheck/partials/directory_results.html" %}
         {% endif %}
 	</section> 
-	
-=======
->>>>>>> 55d6dad4
-    <section class="main-content container mx-auto mb-8 mt-4 lg:mt-6">
 
-        {% regroup ordered_results by country.name as country_list %}
-
-			<p class="mb-8 md:mb-10 lg:mb-12">Showing {{ ordered_results|length }} verified green hosting providers in {{ country_list|length }} countries.</p>
-
-			{% for country in country_list %}
-
-				<section class="country-list my-2 lg:my-4">
-
-					<h2 class="text-2xl my-4 border-b-2 border-black">{{ country.grouper }} ({{ country.list|length }})</h2>
-					
-					{% for obj in country.list %}
-						<article class="provider-listing lg:w-3/4 my-6 lg:mr-0 lg:ml-auto py-6 border-b-2 border-neutral-200 last:border-0">
-							<div class="prose mx-auto lg:ml-0 lg:mr-auto">
-
-								<h4 class="inline-block mb-0 font-bold text-xl" id="{{ obj.id }}">{{ obj.name }}</h4>
-
-								{% if obj.website %}						
-									<a target="_blank" rel="noopener noreferrer" href="https://{{ obj.website|urlencode }}">	
-										<img class="utility-icon external-link-icon" width="16px" height="16px" src="{% static 'img/icon-external-link.svg' %}" alt="Visit {{ obj.name }}'s website"/>
-									</a>
-								{% endif %}
-								
-								<p class="text-neutral-700 mt-2 mb-3">
-									{% if obj.description %}
-										{{ obj.description }}
-									{% else %}
-										<small class"text-sm">If we had a description it would go here. So we need some graceful fallback copy to replace this.</small>
-									{% endif %}
-								</p>
-
-								<ul class="mb-4 pl-0">
-									{% if obj.services.names %}
-										{% for service in obj.services.all %}<li class="service-label inline-block">{{ service.name }}</li>{% endfor %}
-										{% comment %}
-										Every host in our directory used to at least offer shared hosting.
-										Below is a placeholder to see how it would look with live data.
-									{% else %}
-										<li class="service-label inline-block">Compute: Shared Hosting for Websites</li>
-										{% endcomment %}
-									{% endif %}
-								</ul>
-
-								{% if obj.public_supporting_evidence %}
-									<details class="mb-4">
-										<summary>
-											<span class="">Published supporting evidence</span>
-										</summary>
-
-										<ul class="mt-3">
-											{% for evidence in obj.public_supporting_evidence %}
-												<li class="m-3">
-													<a class="my-2" target="_blank" rel="noopener noreferrer" href="{{ evidence.link }}">{{ evidence.title }}</a>
-
-													{% if evidence.description %}
-														<div class="evidence-description text-sm">
-															{{ evidence.description|linebreaks }}
-														</div>
-													{% endif %}
-												</li>
-											{% endfor %}
-										</ul>
-									</details>
-								{% endif %}
-							</div>
-						</article>
-					{% endfor %}
-				</section>
-
-			{% endfor %}
-    </section>
-
-<p>Are you missing a green hosting provider in this list? Get verified yourself or ask your provider to get verified with us.</p>
+	{% include "greencheck/partials/directory_ctas.html" %}
 
 {% endblock %}
+
+{% block footer-content %}
+	{% include "greencheck/partials/directory_footer.html" %}
+{% endblock  %}