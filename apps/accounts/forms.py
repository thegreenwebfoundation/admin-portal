import datetime

from django import forms
from django.core.exceptions import ValidationError
from django.contrib.admin.widgets import FilteredSelectMultiple
from django.contrib.auth import get_user_model
from django.contrib.auth.forms import UserChangeForm, UsernameField

from django_countries.fields import CountryField
from taggit_labels.widgets import LabelWidget
from taggit.models import Tag
from dal_select2_taggit import widgets as dal_widgets
from betterforms.multiform import MultiModelForm
from convenient_formsets import ConvenientBaseFormSet

from apps.accounts.models.provider_request import ProviderRequest, ProviderRequestStatus

from . import models as ac_models
from django.utils.safestring import mark_safe


User = get_user_model()


class CustomUserCreationForm(forms.ModelForm):
    """
    A reimplementation the normal django UserCreationForm, but
    without the fields used for validating that passwords are
    the same.

    Used in the django admin, by internal staff.

    Validating passwords are the same isn't a responsibility
    of internal staff.
    That is left to the registration form used in
    the AdminRegistrationView, by users directly.
    """

    class Meta:
        model = User

        # we need at least one field defined in a ModelForm.
        # this is typically overridden in the containing
        # CustomUserAdmin
        fields = ("username",)

        # We use a special username field to normalise the submitted,
        # accounting for various text encodings in different locales
        field_classes = {"username": UsernameField}

    def save(self, commit=True):
        """
        Save the information for the given user, setting the
        password using the chosen encryption strategy specified
        in our settings file.
        """
        user = super().save(commit=False)

        user.set_password(self.cleaned_data["password"])
        if commit:
            user.save()
        return user


class UserUpdateForm(UserChangeForm):
    """
    A form to show to users outside of the django admin.

    We don't show the password, but we do link to the update form.

    """

    def __init__(self, *args, **kwargs):
        """ """
        super().__init__(*args, **kwargs)
        del self.fields["password"]

    class Meta(UserChangeForm.Meta):
        model = ac_models.User
        fields = ("username", "email")


class HostingAdminForm(forms.ModelForm):
    email_template = forms.ModelChoiceField(
        queryset=ac_models.SupportMessage.objects.all(),
        required=False,
        label="email",
    )

    class Meta:
        model = ac_models.Hostingprovider
        fields = "__all__"
        widgets = {
            "services": LabelWidget(model=Tag),
            "staff_labels": dal_widgets.TaggitSelect2("label-autocomplete"),
        }


class DatacenterAdminForm(forms.ModelForm):
    hostingproviders = forms.ModelMultipleChoiceField(
        queryset=ac_models.Hostingprovider.objects.all(),
        required=False,
        widget=FilteredSelectMultiple(
            verbose_name="ac_models.Hostingprovider", is_stacked=False
        ),
    )

    class Meta:
        model = ac_models.Datacenter
        fields = "__all__"

    def __init__(self, *args, **kwargs):
        super().__init__(*args, **kwargs)

        if self.instance and self.instance.pk:
            self.fields[
                "hostingproviders"
            ].initial = self.instance.hostingproviders.all()

    def save(self, commit=True):
        datacenter = super().save(commit=False)

        if commit:
            datacenter.save()

        if datacenter.pk:
            datacenter.hostingproviders.set(self.cleaned_data["hostingproviders"])
            self.save_m2m()

        return datacenter


class HostingProviderNoteForm(forms.ModelForm):
    """
    A custom form for listing comments on hosting providers
    """

    class Meta:
        model = ac_models.HostingProviderNote
        fields = ["body_text"]


class DatacenterNoteNoteForm(forms.ModelForm):
    """
    A custom form for listing comments on datacenters.
    """

    class Meta:
        model = ac_models.DatacenterNote
        fields = ["body_text"]


class PreviewEmailForm(forms.Form):
    """
    An email for sending our form
    """

    title = forms.CharField(label="Email title", max_length=255)
    recipient = forms.EmailField()
    body = forms.CharField(widget=forms.Textarea(attrs={"rows": 20, "cols": 90}))
    message_type = forms.CharField(widget=forms.HiddenInput())
    provider = forms.IntegerField(widget=forms.HiddenInput())

    # TODO
    # check that we have an email before trying to forwarding to an email service


class InlineSupportingDocumentForm(forms.ModelForm):
    """
    A custom form for listing and uploading supporting documents
    in the Hostingprovider admin.
    """

    def __init__(self, *args, **kwargs):
        """
        For new unbound forms, provide initial values for fields:
        - public
        - valid_from
        - valid_to
        """
        super(InlineSupportingDocumentForm, self).__init__(*args, **kwargs)
        if not self.initial:
            self.initial["public"] = False
            self.initial["valid_from"] = datetime.date.today()
            self.initial["valid_to"] = datetime.date.today() + datetime.timedelta(
                days=365
            )

    class Meta:
        model = ac_models.HostingProviderSupportingDocument
        fields = "__all__"


class OrgDetailsForm(forms.Form):
    """
    Part of multi-step registration form (screen 1)
    """

    name = forms.CharField(
        max_length=255,
        label="What is your organisation's name?",
        help_text=(
            "What is the brand or commonly used name? This will be the publicly listed"
            " name."
        ),
    )
    website = forms.URLField(
        max_length=255,
        label="What is your primary website?",
        help_text="Add the full URL - please include the https:// part.",
    )
    description = forms.CharField(
        label="How do you describe this organisation?",
        help_text=(
            "Add a single paragraph about your organisation, as you would expect to see"
            " in search results."
        ),
        widget=forms.widgets.Textarea,
    )
    authorised_by_org = forms.TypedChoiceField(
        label="Do you work for this organisation?",
        help_text=(
            "We ask this so we know whether you are speaking on behalf of the"
            " organisation or not. It's still ok to submit info if you don't work for"
            " them, but we need to know, so we don't misrepresent anything."
        ),
        widget=forms.RadioSelect,
        choices=(
            (
                "True",
                (
                    "Yes, I work for the organisation and am authorised to speak on"
                    " behalf of it"
                ),
            ),
            (
                "False",
                "No, I do not",
            ),
        ),
        empty_value=None,
        coerce=lambda x: x == "True",
    )

    def save(self, commit=True) -> ProviderRequest:
        """
        Returns model instances of: ProviderRequest
        based on the validated data bound to this Form
        """
        pr = ProviderRequest.from_kwargs(
            **self.cleaned_data, status=ProviderRequestStatus.PENDING_REVIEW.value
        )

        if commit:
            pr.save()

        return pr


class ServicesForm(forms.Form):
    """
    Part of multi-step registration form (screen 2)
    """

    services = forms.MultipleChoiceField(
        choices=ProviderRequest.get_service_choices,
        widget=forms.CheckboxSelectMultiple,
        label="What hosting services do you offer?",
        help_text=mark_safe(
            'Choose all the services that your organisation offers. <a href="https://www.thegreenwebfoundation.org/directory/services-offered/" target="_blank" rel="noopener noreferrer">More information on our services</a>.'  # noqa
        ),
    )


class CredentialForm(forms.ModelForm):
    class Meta:
        model = ac_models.ProviderRequestEvidence
        exclude = ["request"]
        labels = {"file": "File upload"}
        # define the ordering of the fields
        fields = ["type", "title", "link", "file", "description", "public"]
        help_texts = {
            "type": (
                "What kind of evidence are you adding? Choose from the dropdown list."
            ),
            "title": "Give this piece of evidence a title.",
            "description": "What else should we know about this evidence? If it does not clearly name your organisation, please add a sentence outlining why.",  # noqa
            "link": "Provide a link to a supporting document. Include the https:// part.",  # noqa
            "file": "OR upload a supporting document in PDF or image format.",
            "public": (
                "By checking this box you agree to place this evidence in the public domain, and it being cited publicly"  # noqa
                " to support your organisation's sustainability claims<sup>**</sup>."
            ),
        }


class MoreConvenientFormset(ConvenientBaseFormSet):
    def clean(self):
        """
        ConvenientBaseFormset validates empty forms in a quirky way:
        it treats them as valid with cleaned_data = {}.

        This helper class overrides this behavior: empty forms are not allowed.
        Additionally, it validates if there is no duplicated data in the formset.
        """
        super().clean()

        seen = []
        for form in self.forms:
            if not bool(form.cleaned_data):
                e = ValidationError(
                    "This row has no information - please complete or delete it",
                    code="empty",
                )
                form.add_error(None, e)
            if form.cleaned_data in seen:
                e = ValidationError(
                    "Found a duplicated entry in the form, please remove the duplicate",
                    code="duplicate",
                )
                form.add_error(None, e)
            seen.append(form.cleaned_data)


# Part of multi-step registration form (screen 3).
# Uses ConvenientBaseFormSet to display add/delete buttons
# and manage the forms inside the formset dynamically.
GreenEvidenceForm = forms.formset_factory(
    CredentialForm,
    extra=1,
    formset=MoreConvenientFormset,
)


class IpRangeForm(forms.ModelForm):
    start = forms.GenericIPAddressField()
    end = forms.GenericIPAddressField()

    class Meta:
        model = ac_models.ProviderRequestIPRange
        exclude = ["request"]


class AsnForm(forms.ModelForm):
    class Meta:
        model = ac_models.ProviderRequestASN
        exclude = ["request"]


IpRangeFormset = forms.formset_factory(
    IpRangeForm, formset=MoreConvenientFormset, extra=0
)
AsnFormset = forms.formset_factory(AsnForm, formset=MoreConvenientFormset, extra=0)


class ExtraNetworkInfoForm(forms.ModelForm):
    """
    A form to capture other information relating to a provider's
    network footprint. If data is missing, or a provider is using a
    carbon.txt file to share information they would add using this form.
    """

    missing_network_explanation = forms.CharField(
        label="Alternative network explanation",
        required=False,
        widget=forms.widgets.Textarea,
    )

    class Meta:
        model = ac_models.ProviderRequest
        fields = ["missing_network_explanation"]


class NetworkFootprintForm(MultiModelForm):
    """
    Part of multi-step registration form (screen 4).

    Uses MultiModelForm to display different forms and formsets in
    a single form.

    Uses ConvenientBaseFormSet to display add/delete buttons
    and manage the forms inside the formsets dynamically.
    """

    # We have to set base_fields to a dictionary because
    # the WizardView tries to introspect it.
    base_fields = {}

    # The `form` object passed to the template will have
    # 2 separate formsets inside,
    # accessible by the keys defined as below
    form_classes = {
        "ips": IpRangeFormset,
        "asns": AsnFormset,
        "extra": ExtraNetworkInfoForm,
    }

    def clean(self):
        """
        Validate that a form at least has:
        1. some IP and/or AS data
        2. or some explanation as to why this network data is missing

        """
        super().clean()

        # fetch our forms
        ip_form = self.forms["ips"]
        asn_form = self.forms["asns"]
        explanation_form = self.forms["extra"]

        # is there any description we can read?
        explanation_present = any(explanation_form.cleaned_data.values())

        # do any of the two network formsets contain valid network data?
        network_data_present = ip_form.forms or asn_form.forms

        if not network_data_present and not explanation_present:
            e = ValidationError(
                "If you don't have any network info, you need to at least provide "
                "an explanation for why this is the case.",
                code="no_network_no_explanation",
            )
            self.add_crossform_error(e)

        return self.cleaned_data


class ConsentForm(forms.ModelForm):
    """
    Part of multi-step registration form (screen 5).

    Gathers consent information.
    """

    data_processing_opt_in = forms.BooleanField(
        required=True,
        initial=False,
        label=(
            "I consent to my submitted information being stored and processed to allow"
            " a response to my inquiry"
        ),
        label_suffix="",
        help_text=mark_safe(
            '<a href="https://www.thegreenwebfoundation.org/privacy-statement/" target="_blank" rel="noopener noreferrer">See our full privacy notice</a>'  # noqa
        ),
    )
    newsletter_opt_in = forms.BooleanField(
        required=False,
        initial=False,
        label="Sign me up to the newsletter",
        label_suffix="",
        help_text=(
            "We run a newsletter, Greening Digital, where we share actionable news"
            " about greening the web and a sustainable digital transition. You can"
            " unsubscribe at any time."
        ),
    )

    class Meta:
        model = ac_models.ProviderRequestConsent
        exclude = ["request"]


class LocationForm(forms.ModelForm):
    name = forms.CharField(
        max_length=255,
        label="Location name",
        help_text=(
            "Use the name your customers would recognise for this location. i.e. main headquarters for an office, or eu-west for a datacentre."  # noqa
        ),
        required=False,
        widget=forms.widgets.TextInput(
            attrs={
                "placeholder": ("Location name"),
                "size": 60,
            },
        ),
    )

    city = forms.CharField(
        max_length=255,
        label="City",
        help_text=(
            "If this location is not within a given city, choose the nearest city."
        ),
        widget=forms.widgets.TextInput(
            attrs={
                "placeholder": ("City"),
                "size": 60,
            },
        ),
    )

    country = CountryField().formfield(
        label="Country",
        blank_label="Select country",
        help_text="Choose a country from the list.",
    )

    class Meta:
        model = ac_models.ProviderRequestLocation
        fields = ["name", "country", "city"]


# Part of multi-step registration form (screen 2).
# Uses ConvenientBaseFormSet to display add/delete buttons
# and manage the forms inside the formset dynamically.
LocationsFormSet = forms.formset_factory(
    LocationForm,
    extra=1,
    formset=MoreConvenientFormset,
)


class LocationExtraForm(forms.Form):
    """
    A form for information relating to the location step, not a to a
    single one of the locations listed on the location step.
    """

    location_import_required = forms.BooleanField(
        label="Bulk location import required",
        help_text=(
            "I have more than ten locations to add. Please contact me separately "
            "to arrange a bulk import of this information."
        ),
<<<<<<< HEAD
        required=False,
=======
        initial=False,
        required=False
>>>>>>> 6f063456
    )

    class Meta:
        exclude = ["request"]


class LocationStepForm(MultiModelForm):
    """
    A form to support at least one location as well as
    allowing a provider to flag up that they have a
    significant number of locations to import
    """

    # We have to set base_fields to a dictionary because
    # the WizardView tries to introspect it.
    base_fields = {}

    # The `form` object passed to the template will have
    # 1 formset and one form, accessible by the
    # keys defined as below
    form_classes = {
        "locations": LocationsFormSet,
        "extra": LocationExtraForm,
    }


class PreviewForm(forms.Form):
    """
    A dummy Form without any data.

    It is used as a placeholder for the last step of the Wizard,
    in order to render a preview of all data from the previous steps.
    """

    pass<|MERGE_RESOLUTION|>--- conflicted
+++ resolved
@@ -525,12 +525,8 @@
             "I have more than ten locations to add. Please contact me separately "
             "to arrange a bulk import of this information."
         ),
-<<<<<<< HEAD
+        initial=False,
         required=False,
-=======
-        initial=False,
-        required=False
->>>>>>> 6f063456
     )
 
     class Meta:
