--- conflicted
+++ resolved
@@ -1,11 +1,7 @@
 from typing import List
-<<<<<<< HEAD
 import io
 
 import pytest
-=======
-
->>>>>>> 8c9884d8
 import markdown
 import pytest
 from apps.accounts.models.hosting import Hostingprovider
@@ -275,92 +271,6 @@
         assert len(labels) == 1
         assert labels[0].name == "welcome-email sent"
 
-<<<<<<< HEAD
-
-SAMPLE_CSV_CONTENT = """Ip,Zone,Ipv6,
-10.133.104.128,AMS3,
-10.166.105.151,Amsterdam,
-85.159.208.206,London,
-85.159.210.118,London,"""
-
-
-class TestHostingProviderCSVImport:
-    """
-    Test that the screens for uploading IP ranges in
-    bulk work as expected in django admin
-    """
-
-    def _setup_hosting_provider(self, client, hosting_provider, user):
-        hosting_provider.save()
-        user.hostingprovider = hosting_provider
-        user.save()
-        client.force_login(user)
-
-    def test_start_import_csv(self, db, client, sample_hoster_user, hosting_provider):
-        """
-        Can we see our page to begin the process of uploading our CSV
-        file for the user?
-        """
-        self._setup_hosting_provider(client, hosting_provider, sample_hoster_user)
-
-        import_url = urls.reverse(
-            "greenweb_admin:accounts_hostingprovider_start_import_from_csv",
-            args=[hosting_provider.id],
-        )
-        resp = client.get(import_url)
-        assert resp.status_code == 200
-
-    def test_preview_import_csv(self, db, client, sample_hoster_user, hosting_provider):
-        """
-        Can we see our page to begin the process of uploading our CSV
-        file for the user?
-        """
-        self._setup_hosting_provider(client, hosting_provider, sample_hoster_user)
-
-        import_url = urls.reverse(
-            "greenweb_admin:accounts_hostingprovider_save_import_from_csv",
-            args=[hosting_provider.id],
-        )
-        csv_file = io.StringIO(SAMPLE_CSV_CONTENT)
-
-        resp = client.post(
-            import_url, {"provider": hosting_provider.id, "csv_file": csv_file},
-        )
-
-        assert resp.status_code == 200
-        assert resp.context["provider"] == hosting_provider
-        assert len(resp.context["ip_ranges"]) == 4  # as many lines in our CSV
-
-    def test_save_import_csv(self, db, client, sample_hoster_user, hosting_provider):
-        """
-        Can we see our page to begin the process of uploading our CSV
-        file for the user?
-        """
-        self._setup_hosting_provider(client, hosting_provider, sample_hoster_user)
-
-        assert len(hosting_provider.greencheckip_set.all()) == 0
-
-        import_url = urls.reverse(
-            "greenweb_admin:accounts_hostingprovider_save_import_from_csv",
-            args=[hosting_provider.id],
-        )
-        csv_file = io.StringIO(SAMPLE_CSV_CONTENT)
-
-        resp = client.post(
-            import_url,
-            {
-                "provider": hosting_provider.id,
-                "csv_file": csv_file,
-                "skip_preview": True,
-            },
-        )
-
-        assert resp.status_code == 200
-
-        hosting_provider.refresh_from_db()
-
-        assert len(hosting_provider.greencheckip_set.all()) == 4
-=======
     @pytest.mark.parametrize(
         "archived", ((True, 0), (False, 1),),
     )
@@ -489,4 +399,88 @@
         created_user = ac_models.User.objects.get(email=new_user_data["email"])
         for group in created_user.groups.all():
             assert group in provider_groups
->>>>>>> 8c9884d8
+
+
+SAMPLE_CSV_CONTENT = """Ip,Zone,Ipv6,
+10.133.104.128,AMS3,
+10.166.105.151,Amsterdam,
+85.159.208.206,London,
+85.159.210.118,London,"""
+
+
+class TestHostingProviderCSVImport:
+    """
+    Test that the screens for uploading IP ranges in
+    bulk work as expected in django admin
+    """
+
+    def _setup_hosting_provider(self, client, hosting_provider, user):
+        hosting_provider.save()
+        user.hostingprovider = hosting_provider
+        user.save()
+        client.force_login(user)
+
+    def test_start_import_csv(self, db, client, sample_hoster_user, hosting_provider):
+        """
+        Can we see our page to begin the process of uploading our CSV
+        file for the user?
+        """
+        self._setup_hosting_provider(client, hosting_provider, sample_hoster_user)
+
+        import_url = urls.reverse(
+            "greenweb_admin:accounts_hostingprovider_start_import_from_csv",
+            args=[hosting_provider.id],
+        )
+        resp = client.get(import_url)
+        assert resp.status_code == 200
+
+    def test_preview_import_csv(self, db, client, sample_hoster_user, hosting_provider):
+        """
+        Can we see our page to begin the process of uploading our CSV
+        file for the user?
+        """
+        self._setup_hosting_provider(client, hosting_provider, sample_hoster_user)
+
+        import_url = urls.reverse(
+            "greenweb_admin:accounts_hostingprovider_save_import_from_csv",
+            args=[hosting_provider.id],
+        )
+        csv_file = io.StringIO(SAMPLE_CSV_CONTENT)
+
+        resp = client.post(
+            import_url, {"provider": hosting_provider.id, "csv_file": csv_file},
+        )
+
+        assert resp.status_code == 200
+        assert resp.context["provider"] == hosting_provider
+        assert len(resp.context["ip_ranges"]) == 4  # as many lines in our CSV
+
+    def test_save_import_csv(self, db, client, sample_hoster_user, hosting_provider):
+        """
+        Can we see our page to begin the process of uploading our CSV
+        file for the user?
+        """
+        self._setup_hosting_provider(client, hosting_provider, sample_hoster_user)
+
+        assert len(hosting_provider.greencheckip_set.all()) == 0
+
+        import_url = urls.reverse(
+            "greenweb_admin:accounts_hostingprovider_save_import_from_csv",
+            args=[hosting_provider.id],
+        )
+        csv_file = io.StringIO(SAMPLE_CSV_CONTENT)
+
+        resp = client.post(
+            import_url,
+            {
+                "provider": hosting_provider.id,
+                "csv_file": csv_file,
+                "skip_preview": True,
+            },
+        )
+
+        assert resp.status_code == 200
+
+        hosting_provider.refresh_from_db()
+
+        assert len(hosting_provider.greencheckip_set.all()) == 4